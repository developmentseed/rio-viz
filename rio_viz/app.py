--- conflicted
+++ resolved
@@ -311,11 +311,7 @@
                 # Adapt options for each reader type
                 self._update_params(src_dst, layer_params)
 
-<<<<<<< HEAD
-                img = await src_dst.preview(
-=======
-                data = src_dst.preview(
->>>>>>> c88a7463
+                img = src_dst.preview(
                     **layer_params,
                     **dataset_params,
                     **img_params,
@@ -387,11 +383,7 @@
                 # Adapt options for each reader type
                 self._update_params(src_dst, layer_params)
 
-<<<<<<< HEAD
-                img = await src_dst.part(
-=======
-                data = src_dst.part(
->>>>>>> c88a7463
+                img = src_dst.part(
                     [minx, miny, maxx, maxy],
                     **layer_params,
                     **dataset_params,
@@ -453,11 +445,7 @@
                 # Adapt options for each reader type
                 self._update_params(src_dst, layer_params)
 
-<<<<<<< HEAD
-                img = await src_dst.feature(
-=======
-                data = src_dst.feature(
->>>>>>> c88a7463
+                img = src_dst.feature(
                     geom.dict(exclude_none=True), **layer_params, **dataset_params
                 )
                 dst_colormap = getattr(src_dst, "colormap", None)
@@ -527,11 +515,7 @@
                 # Adapt options for each reader type
                 self._update_params(src_dst, layer_params)
 
-<<<<<<< HEAD
-                img = await src_dst.tile(
-=======
-                tile_data = src_dst.tile(
->>>>>>> c88a7463
+                img = src_dst.tile(
                     x,
                     y,
                     z,
@@ -556,17 +540,10 @@
                         detail="missing feature_type for vector tile.",
                     )
 
-<<<<<<< HEAD
-                content = await _mvt_encoder(
+                content = pixels_encoder(
                     img.data,
                     img.mask,
                     img.band_names,
-=======
-                content = pixels_encoder(
-                    tile_data.data,
-                    tile_data.mask,
-                    tile_data.band_names,
->>>>>>> c88a7463
                     feature_type=feature_type.value,
                 )
 
