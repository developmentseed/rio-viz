--- conflicted
+++ resolved
@@ -161,19 +161,16 @@
                 tile, mask, rescale=rescale, color_formula=color_formula
             )
 
-            if color_map:
-                color_map = get_colormap(color_map)
-            else:
-                color_map = self.raster.colormap
-
             if not ext:
                 ext = ImageType.jpg if mask.all() else ImageType.png
 
             driver = drivers[ext]
             options = img_profiles.get(driver.lower(), {})
-            content = await _render(
-                tile, mask, colormap=color_map, img_format=driver, **options
-            )
+            options["colormap"] = (
+                get_colormap(color_map) if color_map else self.raster.colormap
+            )
+
+            content = await _render(tile, mask, img_format=driver, **options)
             return TileResponse(content, media_type=mimetype[ext.value])
 
         @self.app.get(
@@ -262,21 +259,12 @@
         )
         def _viewer(template: _TemplateResponse = Depends(index_template_factory)):
             """Handle /index.html."""
-<<<<<<< HEAD
             template.context.update(
-                {"mapbox_access_token": self.token, "mapbox_style": self.style}
-=======
-            return templates.TemplateResponse(
-                "index.html",
                 {
-                    "request": request,
-                    "endpoint": f"http://{self.host}:{self.port}",
                     "mapbox_access_token": self.token,
                     "mapbox_style": self.style,
                     "allow_3d": has_mvt,
-                },
-                media_type="text/html",
->>>>>>> cbfa52d6
+                }
             )
             return template
 
